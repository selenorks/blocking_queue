--- conflicted
+++ resolved
@@ -141,11 +141,7 @@
 TEST(MultiThread, BoundedBlockingQueue)
 {
   int max_size = 8;
-<<<<<<< HEAD
-  int element_count = 1024*1024;
-=======
   int element_count = 1024 * 1024;
->>>>>>> fd30670f
   int producer_count = 4;
   int consumer_count = 5;
 
@@ -202,8 +198,10 @@
 
   std::sort(grabbed_data.begin(), grabbed_data.end(), sort_int);
 
-<<<<<<< HEAD
-  EXPECT_THAT(data, ::testing::ContainerEq(grabbed_data));
+  EXPECT_EQ(element_count, grabbed_data.size());
+  for (int i = 0; i < element_count; i++) {
+    EXPECT_EQ(i, grabbed_data[i]);
+  }
 }
 
 TEST(RingQueue, BoundedBlockingQueue)
@@ -230,10 +228,5 @@
       EXPECT_EQ(ring.take(), take_counter++);
     }
     EXPECT_EQ(ring.empty(), true);
-=======
-  EXPECT_EQ(element_count, grabbed_data.size());
-  for (int i = 0; i < element_count; i++) {
-    EXPECT_EQ(i, grabbed_data[i]);
->>>>>>> fd30670f
   }
 }