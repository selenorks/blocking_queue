#pragma once
#include <atomic>
#include <chrono>
#include <condition_variable>
#include <forward_list>
#include <functional>
#include <list>
#include <map>
#include <mutex>
#include <queue>
#include <shared_mutex>
#include <thread>

/**
 * Thread safe queue for writing and reading objects T from multiple threads
 * Queue should be destroyed after all readers and writers are finished
 * @tparam T
 */
template<typename T>
class RingQueue
{
public:
  RingQueue(size_t max_capacity = 256)
  {
    if (max_capacity % 2 != 0) {
      throw std::invalid_argument("buffer size is not a power of 2");
    }
    m_data.resize(max_capacity);
  }

  void add(const T& element)
  {
    m_size++;
    const uint16_t pos = end_pos++ % m_data.size();
    get(pos) = element;
  }

  T take()
  {
    m_size--;
    const uint16_t pos = start_pos++ % m_data.size();
    return get(pos % m_data.size());
  }

  bool empty() const { return start_pos == end_pos; }
  size_t size() const { return std::abs((start_pos ^ 255) - (end_pos ^ 255)); }

private:
  int16_t size_mask() const { return m_data.size() - 1; }
  T& get(int pos) { return *((T*)&(m_data[pos].block)); }
  struct DataBlock
  {
    uint8_t block[sizeof(T)];
  };

  std::vector<DataBlock> m_data;
  uint16_t start_pos = 0;
  uint16_t end_pos = 0;
  uint16_t m_size = 0;
};

/**
 * Thread safe queue for writing and reading objects T from multiple threads
 * Queue should be destroyed after all readers and writers are finished
 * @tparam T
 */
template<typename T>
class BoundedBlockingQueue
{
public:
<<<<<<< HEAD
  BoundedBlockingQueue(size_t max_capacity = 256)
      : m_max_capacity(max_capacity), m_data(max_capacity)
  {

  }
=======
  BoundedBlockingQueue(size_t max_capacity = 255)
      : m_max_capacity(max_capacity)
  {}
>>>>>>> fd30670f

  ~BoundedBlockingQueue() {}

  /**
<<<<<<< HEAD
 *
 * @param element - new elemenent for inserting to queue
 * can throw std::bad_alloc
 */
=======
   *
   * @param element - new elemenent for inserting to queue
   * can throw std::bad_alloc
   */
>>>>>>> fd30670f
  void add(const T& element)
  {
    std::unique_lock lock{ consumers_mtx };
    m_cv_queue_overflow.wait(lock, [&]() { return m_data.size() < m_max_capacity; });

    m_data.add(std::move(element));
    lock.unlock();
    m_cv_queue_empty.notify_all();
  }

  /**
   *
   * @param element - new elemenent for inserting to queue
   * can throw std::bad_alloc
   */
  void add(T&& element)
  {
    std::unique_lock lock{ consumers_mtx };
    m_cv_queue_overflow.wait(lock, [&]() { return m_data.size() < m_max_capacity; });

    m_data.add(std::move(element));
    lock.unlock();
    m_cv_queue_empty.notify_all();
  }
<<<<<<< HEAD
/**
 * thread safe method
 * @return object T from queue, if queue is empty, wait a new object
 */
=======
  /**
   * thread safe method
   * @return object T from queue, if queue is empty, wait a new object
   */
>>>>>>> fd30670f
  T take()
  {
    std::unique_lock lock{ consumers_mtx };
    m_cv_queue_empty.wait(lock, [&]() { return !m_data.empty(); });

<<<<<<< HEAD
    const T& n = m_data.take();
=======
    const T el = m_data.front();
    m_data.pop();
    lock.unlock();

>>>>>>> fd30670f
    m_cv_queue_overflow.notify_all();
    return el;
  }

  bool empty() const
  {
    std::unique_lock lock{ consumers_mtx };
    return m_data.empty();
  }

private:
  size_t m_max_capacity;
  std::shared_mutex consumers_mtx;

  RingQueue<T> m_data;
  std::condition_variable_any m_cv_queue_empty;
  std::condition_variable_any m_cv_queue_overflow;
};<|MERGE_RESOLUTION|>--- conflicted
+++ resolved
@@ -11,97 +11,18 @@
 #include <shared_mutex>
 #include <thread>
 
-/**
- * Thread safe queue for writing and reading objects T from multiple threads
- * Queue should be destroyed after all readers and writers are finished
- * @tparam T
- */
-template<typename T>
-class RingQueue
-{
-public:
-  RingQueue(size_t max_capacity = 256)
-  {
-    if (max_capacity % 2 != 0) {
-      throw std::invalid_argument("buffer size is not a power of 2");
-    }
-    m_data.resize(max_capacity);
-  }
-
-  void add(const T& element)
-  {
-    m_size++;
-    const uint16_t pos = end_pos++ % m_data.size();
-    get(pos) = element;
-  }
-
-  T take()
-  {
-    m_size--;
-    const uint16_t pos = start_pos++ % m_data.size();
-    return get(pos % m_data.size());
-  }
-
-  bool empty() const { return start_pos == end_pos; }
-  size_t size() const { return std::abs((start_pos ^ 255) - (end_pos ^ 255)); }
-
-private:
-  int16_t size_mask() const { return m_data.size() - 1; }
-  T& get(int pos) { return *((T*)&(m_data[pos].block)); }
-  struct DataBlock
-  {
-    uint8_t block[sizeof(T)];
-  };
-
-  std::vector<DataBlock> m_data;
-  uint16_t start_pos = 0;
-  uint16_t end_pos = 0;
-  uint16_t m_size = 0;
-};
-
-/**
- * Thread safe queue for writing and reading objects T from multiple threads
- * Queue should be destroyed after all readers and writers are finished
- * @tparam T
- */
 template<typename T>
 class BoundedBlockingQueue
 {
 public:
-<<<<<<< HEAD
   BoundedBlockingQueue(size_t max_capacity = 256)
       : m_max_capacity(max_capacity), m_data(max_capacity)
   {
 
   }
-=======
-  BoundedBlockingQueue(size_t max_capacity = 255)
-      : m_max_capacity(max_capacity)
-  {}
->>>>>>> fd30670f
 
-  ~BoundedBlockingQueue() {}
-
-  /**
-<<<<<<< HEAD
- *
- * @param element - new elemenent for inserting to queue
- * can throw std::bad_alloc
- */
-=======
-   *
-   * @param element - new elemenent for inserting to queue
-   * can throw std::bad_alloc
-   */
->>>>>>> fd30670f
-  void add(const T& element)
+  ~BoundedBlockingQueue()
   {
-    std::unique_lock lock{ consumers_mtx };
-    m_cv_queue_overflow.wait(lock, [&]() { return m_data.size() < m_max_capacity; });
-
-    m_data.add(std::move(element));
-    lock.unlock();
-    m_cv_queue_empty.notify_all();
   }
 
   /**
@@ -109,45 +30,43 @@
    * @param element - new elemenent for inserting to queue
    * can throw std::bad_alloc
    */
+  void add(const T& element)
+  {
+    //    std::shared_lock lock{ consumers_mtx };
+    std::unique_lock lock{ consumers_mtx };
+    m_cv_queue_overflow.wait(lock, [&]() { return m_data.size() < m_max_capacity; });
+
+    m_data.push(element);
+    lock.unlock();
+    m_cv_queue_empty.notify_all();
+  }
+
+  // can throw std::bad_alloc
   void add(T&& element)
   {
     std::unique_lock lock{ consumers_mtx };
     m_cv_queue_overflow.wait(lock, [&]() { return m_data.size() < m_max_capacity; });
 
-    m_data.add(std::move(element));
+    m_data.push(std::move(element));
     lock.unlock();
     m_cv_queue_empty.notify_all();
   }
-<<<<<<< HEAD
-/**
- * thread safe method
- * @return object T from queue, if queue is empty, wait a new object
- */
-=======
   /**
    * thread safe method
    * @return object T from queue, if queue is empty, wait a new object
    */
->>>>>>> fd30670f
   T take()
   {
     std::unique_lock lock{ consumers_mtx };
     m_cv_queue_empty.wait(lock, [&]() { return !m_data.empty(); });
 
-<<<<<<< HEAD
-    const T& n = m_data.take();
-=======
-    const T el = m_data.front();
+    const T el = m_data.take();
     m_data.pop();
-    lock.unlock();
-
->>>>>>> fd30670f
     m_cv_queue_overflow.notify_all();
-    return el;
+    return n;
   }
 
-  bool empty() const
-  {
+  bool empty() const{
     std::unique_lock lock{ consumers_mtx };
     return m_data.empty();
   }
@@ -156,7 +75,7 @@
   size_t m_max_capacity;
   std::shared_mutex consumers_mtx;
 
-  RingQueue<T> m_data;
+  std::queue<T> m_data;
   std::condition_variable_any m_cv_queue_empty;
   std::condition_variable_any m_cv_queue_overflow;
 };